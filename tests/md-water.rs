--- conflicted
+++ resolved
@@ -13,61 +13,12 @@
 use std::sync::{Once, ONCE_INIT};
 static START: Once = ONCE_INIT;
 
-<<<<<<< HEAD
-=======
-fn setup(potential: &str, n: usize) -> (Simulation, System) {
-    let mut system = System::from_cell(UnitCell::cubic(28.0));
-
-    let mut origins = Vec::new();
-    let delta = 28.0 / n as f64;
-    for i in 0..n {
-        for j in 0..n {
-            for k in 0..n {
-                origins.push(Vector3D::new(i as f64 * delta, j as f64 * delta, k as f64 * delta));
-            }
-        }
-    }
-
-    let h_1 = Vector3D::new(0.634859709040957, 0.8983057106778469, 0.0);
-    let h_2 = Vector3D::new(-0.634859709040957, 0.8983057106778469, 0.0);
-
-    for (i, origin) in origins.iter().enumerate() {
-        system.add_particle(Particle::new("O"));
-        system.add_particle(Particle::new("H"));
-        system.add_particle(Particle::new("H"));
-
-        system[3*i + 0].position = *origin;
-        system[3*i + 1].position = origin + h_1;
-        system[3*i + 2].position = origin + h_2;
-
-        system.add_bond(3*i, 3*i + 1);
-        system.add_bond(3*i, 3*i + 2);
-    }
-
-    let data_dir = Path::new(file!()).parent().unwrap();
-    let potentials = data_dir.join("data").join(potential);
-    let input = InteractionsInput::new(potentials).unwrap();
-    input.read(&mut system).unwrap();
-
-    let mut velocities = BoltzmannVelocities::new(units::from(300.0, "K").unwrap());
-    velocities.init(&mut system);
-
-    let simulation = Simulation::new(Box::new(
-        MolecularDynamics::new(units::from(1.0, "fs").unwrap())
-    ));
-    return (simulation, system);
-}
->>>>>>> 41f79852
 
 #[test]
 fn constant_energy_ewald() {
     START.call_once(|| {Logger::stdout();});
-<<<<<<< HEAD
     let path = Path::new(file!()).parent().unwrap().join("data")
                                  .join("md-water-ewald.toml");
-=======
-    let (mut simulation, mut system) = setup("water-ewald.toml", 3);
->>>>>>> 41f79852
 
     let mut config = Input::new(path).unwrap().read().unwrap();
 
