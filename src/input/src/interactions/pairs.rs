--- conflicted
+++ resolved
@@ -209,13 +209,9 @@
         match key {
             "null" => Ok(Box::new(try!(NullPotential::from_toml(table)))),
             "harmonic" => Ok(Box::new(try!(Harmonic::from_toml(table)))),
-<<<<<<< HEAD
             "lj" => Ok(Box::new(try!(LennardJones::from_toml(table)))),
-=======
-            "lj" | "lennardjones" => Ok(Box::new(try!(LennardJones::from_toml(table)))),
             "buckingham" => Ok(Box::new(try!(Buckingham::from_toml(table)))),
             "born" => Ok(Box::new(try!(BornMayerHuggins::from_toml(table)))),
->>>>>>> bbdddcb2
             other => Err(
                 Error::from(format!("Unknown potential type '{}'", other))
             ),
